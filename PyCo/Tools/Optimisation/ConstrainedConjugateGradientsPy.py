#!/usr/bin/env python3
# -*- coding:utf-8 -*-
"""
@file   ConstrainedConjugateGradientsPy.py

@author Lars Pastewka <lars.pastewka@kit.edu>

@date   08 Dec 2015

@brief  Pure Python reference implementation of the constrained conjugate
        gradient algorithm as described in
        I.A. Polonsky, L.M. Keer, Wear 231, 206 (1999)

@section LICENCE

Copyright 2015-2017 Till Junge, Lars Pastewka

Permission is hereby granted, free of charge, to any person obtaining a copy
of this software and associated documentation files (the "Software"), to deal
in the Software without restriction, including without limitation the rights
to use, copy, modify, merge, publish, distribute, sublicense, and/or sell
copies of the Software, and to permit persons to whom the Software is
furnished to do so, subject to the following conditions:

The above copyright notice and this permission notice shall be included in all
copies or substantial portions of the Software.

THE SOFTWARE IS PROVIDED "AS IS", WITHOUT WARRANTY OF ANY KIND, EXPRESS OR
IMPLIED, INCLUDING BUT NOT LIMITED TO THE WARRANTIES OF MERCHANTABILITY,
FITNESS FOR A PARTICULAR PURPOSE AND NONINFRINGEMENT. IN NO EVENT SHALL THE
AUTHORS OR COPYRIGHT HOLDERS BE LIABLE FOR ANY CLAIM, DAMAGES OR OTHER
LIABILITY, WHETHER IN AN ACTION OF CONTRACT, TORT OR OTHERWISE, ARISING FROM,
OUT OF OR IN CONNECTION WITH THE SOFTWARE OR THE USE OR OTHER DEALINGS IN THE
SOFTWARE.
"""

from math import isnan, pi, sqrt

import numpy as np

import scipy.optimize as optim

<<<<<<< HEAD
from PyCo.Topography import rms_height, UniformNumpyTopography

=======
>>>>>>> e160b92d
###

def constrained_conjugate_gradients(substrate, topography, hardness=None,
                                    external_force=None, offset=None,
                                    disp0=None,
                                    pentol=None, prestol=1e-5,
                                    mixfac=0.1,
                                    maxiter=100000,
                                    logger=None,
                                    callback=None, verbose=False):
    """
    Use a constrained conjugate gradient optimization to find the equilibrium
    configuration deflection of an elastic manifold. The conjugate gradient
    iteration is reset using the steepest descent direction whenever the contact
    area changes.
    Method is described in I.A. Polonsky, L.M. Keer, Wear 231, 206 (1999)

    Parameters
    ----------
    substrate : elastic manifold
        Elastic manifold.
    topography: UniformNumpyTopography object describing the height profile of the rigid counterbody
    hardness : array_like
        Hardness of the substrate. Pressure cannot exceed this value. Can be
        scalar or array (i.e. per pixel) value.
    external_force : float
        External force. Don't optimize force if None.
    offset : float
        Offset of rigid surface. Ignore if external_force is specified.
    disp0 : array_like
        Displacement field for initializing the solver. Guess an initial
        value if set to None.
    u_r : array
        Array used for initial displacements. A new array is created if omitted.
    pentol : float
        Maximum penetration of contacting regions required for convergence.
    maxiter : float
        Maximum number of iterations.

    Returns
    -------
    u : array
        2d-array of displacements.
    p : array
        2d-array of pressure.
    converged : bool
        True if iteration stopped due to convergence criterion.
    """

    if substrate.fftengine.is_MPI:
        from MPITools.Tools.ParallelNumpy import ParallelNumpy
        pnp = ParallelNumpy(comm = substrate.fftengine.comm)

        # check that a topography instance is provided and not only a numpy array
        if not hasattr(topography, "resolution"): raise ValueError(
            "You should provide a topography object when working with MPI")
        #print("Parallel fftengine")
    else:
        pnp=np

    # surface is the array holding the data assigned to the processsor
    if not hasattr(topography, "resolution"):
        surface = topography
        topography = UniformNumpyTopography(surface)
    else :
        surface = topography.array()  # Local data

    # Note: Suffix _r deontes real-space _q reciprocal space 2d-arrays

    nb_surface_pts = np.prod(topography.resolution)
    if pentol is None:
        # Heuristics for the possible tolerance on penetration.
        # This is necessary because numbers can vary greatly
        # depending on the system of units.
<<<<<<< HEAD
        pentol = topography.rms_height() / (10 * np.mean(topography.resolution))
=======
        pentol = np.sqrt(np.sum(surface**2)) / (10 * np.mean(surface.shape))
>>>>>>> e160b92d
        # If pentol is zero, then this is a flat surface. This only makes
        # sense for nonperiodic calculations, i.e. it is a punch. Then
        # use the offset to determine the tolerance
        if pentol == 0:
            pentol = (offset+  pnp.sum(surface[...]) / nb_surface_pts )/1000
        # If we are still zero use an arbitrary value
        if pentol == 0:
            pentol = 1e-3

    surf_mask = np.ma.getmask(surface)  #TODO: Test behaviour with masked arrays.
    if surf_mask is np.ma.nomask:
        nb_surface_pts_mask = nb_surface_pts
    else:
        nb_surface_pts_mask = pnp.sum(np.logical_not(surf_mask)) # count the number of points that are not masked


    if logger is not None:
        logger.pr('maxiter = {0}'.format(maxiter))
        logger.pr('pentol = {0}'.format(pentol))

    if offset is None:
        offset = 0

    if disp0 is None:
        u_r = np.zeros(substrate.subdomain_resolution)
    else:
        u_r = disp0.copy()

    # slice of the local data of the computation subdomain corresponding to the topography subdomain.
    # It's typically the first half of the computation subdomain (along the non-parallelized dimension) for FreeFFTElHS
    # It's the same for PeriodicFFTElHS
    comp_slice = [slice(0,max(0,min(substrate.resolution[i] - substrate.subdomain_location[i],substrate.subdomain_resolution[i])))
                  for i in range(substrate.dim)]

    if substrate.dim not in (1, 2):
        raise Exception(
            ("Constrained conjugate gradient currently only implemented for 1 "
             "or 2 dimensions (Your substrate has {}.).").format(
                 substrate.dim))

    comp_mask = np.zeros(substrate.subdomain_resolution, dtype=bool)
    comp_mask[tuple(comp_slice)] = True

    surf_mask = np.ma.getmask(surface)
    if surf_mask is np.ma.nomask:
        surf_mask = np.ones(topography.subdomain_resolution, dtype=bool)
    else:
        comp_mask[tuple(comp_slice)][surf_mask] = False
        surf_mask = np.logical_not(surf_mask)
    pad_mask = np.logical_not(comp_mask)
    N_pad = pnp.sum(pad_mask*1)
    u_r[comp_mask] = np.where(u_r[comp_mask] < surface[surf_mask]+offset,
                              surface[surf_mask]+offset,
                              u_r[comp_mask])

    result = optim.OptimizeResult()
    result.nfev = 0
    result.nit = 0
    result.success = False
    result.message = "Not Converged (yet)"

    # Compute forces
    #p_r = -np.fft.ifft2(np.fft.fft2(u_r)/gf_q).real
    p_r = substrate.evaluate_force(u_r)
    result.nfev += 1
    # Pressure outside the computational region must be zero
    p_r[pad_mask] = 0.0

    # iteration
    delta = 0
    delta_str = 'reset'
    G_old = 1.0
    t_r = np.zeros_like(u_r)

    tau = 0.0
    for it in range(1, maxiter+1):
        result.nit = it

        # Reset contact area (area that feels compressive stress)
        c_r = p_r < 0.0 # TODO: maybe np.where(self.interaction.force < 0., 1., 0.)

        # Compute total contact area (area with compressive pressure)
        A_contact = pnp.sum(c_r*1)

        # If a hardness is specified, exclude values that exceed the hardness
        # from the "contact area". Note: "contact area" here is the region that
        # is optimized by the CG iteration.
        if hardness is not None:
            c_r = np.logical_and(c_r, p_r > -hardness)

        # Compute total are treated by the CG optimizer (which exclude flowing)
        # portions.
        A_cg = pnp.sum(c_r*1)

        # Compute gap
        g_r = u_r[comp_mask] - surface[surf_mask]
        if external_force is not None:
            offset = 0
            if A_cg > 0:
                offset = pnp.sum(g_r[c_r[comp_mask]]) / A_cg
        g_r -= offset

        # Compute G = sum(g*g) (over contact area only)
        G = pnp.sum(c_r[comp_mask]*g_r*g_r)

        if delta_str != 'mix' and not (hardness is not None and A_cg == 0):
            # t = (g + delta*(G/G_old)*t) inside contact area and 0 outside
            if delta > 0 and G_old > 0:
                t_r[comp_mask] = c_r[comp_mask]*(g_r + delta*(G/G_old)*t_r[comp_mask])
            else:
                t_r[comp_mask] = c_r[comp_mask]*g_r

            # Compute elastic displacement that belong to t_r
            #substrate (Nelastic manifold: r_r is negative of Polonsky, Kerr's r)
            #r_r = -np.fft.ifft2(gf_q*np.fft.fft2(t_r)).real
            r_r = substrate.evaluate_disp(t_r)
            result.nfev += 1
            # Note: Sign reversed from Polonsky, Keer because this r_r is negative
            # of theirs.
            tau = 0.0
            if A_cg > 0:
                # tau = -sum(g*t)/sum(r*t) where sum is only over contact region
                x = -pnp.sum(c_r*r_r*t_r)
                if x > 0.0:
                    tau = pnp.sum(c_r[comp_mask]*g_r*t_r[comp_mask])/x
                else:
                    G = 0.0

            p_r += tau*c_r*t_r
        else:
            # The CG area can vanish if this is a plastic calculation. In that case
            # we need to use the gap to decide which regions contact. All contact
            # area should then be the hardness value. We use simple relaxation
            # algorithm to converge the contact area in that case.

            if delta_str != 'mixconv':
                delta_str = 'mix'

            # Mix pressure
            #p_r[comp_mask] = (1-mixfac)*p_r[comp_mask] + \
            #                 mixfac*np.where(g_r < 0.0,
            #                                 -hardness*np.ones_like(g_r),
            #                                 np.zeros_like(g_r))
            # Evolve pressure in direction of energy gradient
            #p_r[comp_mask] += mixfac*(u_r[comp_mask] + g_r)
            p_r[comp_mask] = (1-mixfac)*p_r[comp_mask]-mixfac*hardness*(g_r<0.0)
            mixfac *= 0.5
            #p_r[comp_mask] = -hardness*(g_r < 0.0)


        # Find area with tensile stress and negative gap
        # (i.e. penetration of the two surfaces)
        mask_tensile = p_r >= 0.0
        nc_r = np.logical_and(mask_tensile[comp_mask], g_r < 0.0)
        # If hardness is specified, find area where pressure exceeds hardness
        # but gap is positive
        if hardness is not None:
            mask_flowing = p_r <= -hardness
            nc_r = np.logical_or(nc_r, np.logical_and(mask_flowing[comp_mask],
                                                          g_r > 0.0))

        # For nonperiodic calculations: Find maximum pressure in pad region.
        # This must be zero.
        pad_pres = 0
        if N_pad > 0:
            pad_pres = pnp.max(abs(p_r[pad_mask]))

        # Find maximum pressure outside contacting region and the deviation
        # from hardness inside the flowing regions. This should go to zero.
        max_pres = 0
        if pnp.sum(mask_tensile*1) > 0:
            max_pres = pnp.max(p_r[mask_tensile]*1)
        if hardness and pnp.sum(mask_flowing) > 0:
            max_pres = max(max_pres, -pnp.min(p_r[mask_flowing]+hardness))

        # Set all tensile stresses to zero
        p_r[mask_tensile] = 0.0

        # Adjust pressure
        if external_force is not None:
            psum = -pnp.sum(p_r[comp_mask])
            if psum != 0:
                p_r *= external_force/psum
            else:
                p_r = -external_force/nb_surface_pts*np.ones_like(p_r)
                p_r[pad_mask] = 0.0

        # If hardness is specified, set all stress larger than hardness to the
        # hardness value (i.e. truncate pressure)
        if hardness is not None:
            p_r[mask_flowing] = -hardness

        if delta_str != 'mix':
<<<<<<< HEAD
            if pnp.sum(nc_r*1) > 0:
                # nc_r contains area that penetrate but have zero (or tensile)
                # pressure. They violate the contact constraint.
                # Update their forces.
=======
            if np.sum(nc_r) > 0:
                # The contact area has changed! nc_r contains area that
                # penetrate but have zero (or tensile) pressure. They hence
                # violate the contact constraint. Update their forces and
                # reset the CG iteration.
>>>>>>> e160b92d
                p_r[comp_mask] += tau*nc_r*g_r
                delta = 0
                delta_str = 'sd'
            else:
                delta = 1
                delta_str = 'cg'

        # Check convergence respective pressure
        converged = True
        psum = -pnp.sum(p_r[comp_mask])
        if external_force is not None:
            converged = abs(psum-external_force) < prestol

        # Compute new displacements from updated forces
        #u_r = -np.fft.ifft2(gf_q*np.fft.fft2(p_r)).real
        new_u_r = substrate.evaluate_disp(p_r)
        maxdu = pnp.max(abs(new_u_r - u_r))
        u_r = new_u_r

        result.nfev += 1

        # Store G for next step
        G_old = G

        # Compute root-mean square penetration, max penetration and max force
        # difference between the steps
        if A_cg > 0:
            rms_pen = sqrt(G/A_cg)
        else:
            rms_pen = sqrt(G)
        max_pen = max(0.0, pnp.max(c_r[comp_mask]*(surface[surf_mask]+offset-
                                                  u_r[comp_mask])))
        result.maxcv = {"max_pen": max_pen,
                        "max_pres": max_pres}

        # Elastic energy would be
        # e_el = -0.5*pnp.sum(p_r*u_r)

        if delta_str == 'mix':
            converged = converged and maxdu < pentol and max_pres < prestol and pad_pres < prestol
        else:
            converged = converged and rms_pen < pentol and max_pen < pentol and maxdu < pentol and max_pres < prestol and pad_pres < prestol

        log_headers = ['status', 'it', 'area', 'frac. area', 'total force',
                       'offset']
        log_values = [delta_str, it, A_contact, A_contact/pnp.sum(surf_mask*1), psum,
                      offset]

        if verbose:
            log_headers += ['rms pen.', 'max. pen.', 'max. force',
                            'max. pad force', 'max. du', 'CG area',
                            'frac. CG area', 'sum(nc_r)']
            log_values += [rms_pen, max_pen, max_pres, pad_pres, maxdu, A_cg,
                           A_cg/pnp.sum(surf_mask*1), pnp.sum(nc_r*1)]
            if delta_str == 'mix':
                log_headers += ['mixfac']
                log_values += [mixfac]
            else:
                log_headers += ['tau']
                log_values += [tau]

        if converged and delta_str == 'mix':
            delta_str = 'mixconv'
            log_values[0] = delta_str
            mixfac = 0.5
        elif converged:
            if logger is not None:
                log_values[0] = 'CONVERGED'
                logger.st(log_headers, log_values, force_print=True)
            # Return full u_r because this is required to reproduce pressure
            # from evalualte_force
            result.x = u_r#[comp_mask]
            # Return partial p_r because pressure outside computational region
            # is zero anyway
            result.jac = -p_r[tuple(comp_slice)]
            # Compute elastic energy
            result.fun = -pnp.sum(p_r[tuple(comp_slice)]*u_r[tuple(comp_slice)])/2
            result.offset = offset
            result.success = True
            result.message = "Polonsky converged"
            return result

        if logger is not None and it < maxiter:
            logger.st(log_headers, log_values)
        if callback is not None:
<<<<<<< HEAD
            d = dict(area=np.asscalar(np.int64(A_contact)),
                     fractional_area=np.asscalar(np.float64(A_contact/pnp.sum(surf_mask))),
                     rms_penetration=np.asscalar(np.float64(rms_pen)),
                     max_penetration=np.asscalar(np.float64(max_pen)),
                     max_pressure=np.asscalar(np.float64(max_pres)),
                     pad_pressure=np.asscalar(np.float64(pad_pres)),
                     penetration_tol=np.asscalar(np.float64(pentol)),
                     pressure_tol=np.asscalar(np.float64(prestol)))
=======
            d = dict(area=np.int64(A_contact).item(),
                     fractional_area=np.float64(A_contact/surf_mask.sum()).item(),
                     rms_penetration=np.float64(rms_pen).item(),
                     max_penetration=np.float64(max_pen).item(),
                     max_pressure=np.float64(max_pres).item(),
                     pad_pressure=np.float64(pad_pres).item(),
                     penetration_tol=np.float64(pentol).item(),
                     pressure_tol=np.float64(prestol)).item()
>>>>>>> e160b92d
            callback(it, p_r, d)

        if isnan(G) or isnan(rms_pen):
            raise RuntimeError('nan encountered.')

    if logger is not None:
        log_values[0] = 'NOT CONVERGED'
        logger.st(log_headers, log_values, force_print=True)

    # Return full u_r because this is required to reproduce pressure
    # from evalualte_force
    result.x = u_r#[comp_mask]
    # Return partial p_r because pressure outside computational region
    # is zero anyway
    result.jac = -p_r[tuple(comp_slice)]
    # Compute elastic energy
    result.fun = -pnp.sum((p_r[tuple(comp_slice)]*u_r[tuple(comp_slice)]))/2
    result.offset = offset
    result.message = "Reached maxiter = {}".format(maxiter)
    return result<|MERGE_RESOLUTION|>--- conflicted
+++ resolved
@@ -40,11 +40,8 @@
 
 import scipy.optimize as optim
 
-<<<<<<< HEAD
-from PyCo.Topography import rms_height, UniformNumpyTopography
-
-=======
->>>>>>> e160b92d
+from PyCo.Topography import rms_height, Topography
+
 ###
 
 def constrained_conjugate_gradients(substrate, topography, hardness=None,
@@ -66,7 +63,7 @@
     ----------
     substrate : elastic manifold
         Elastic manifold.
-    topography: UniformNumpyTopography object describing the height profile of the rigid counterbody
+    topography: Topography object describing the height profile of the rigid counterbody
     hardness : array_like
         Hardness of the substrate. Pressure cannot exceed this value. Can be
         scalar or array (i.e. per pixel) value.
@@ -119,11 +116,7 @@
         # Heuristics for the possible tolerance on penetration.
         # This is necessary because numbers can vary greatly
         # depending on the system of units.
-<<<<<<< HEAD
         pentol = topography.rms_height() / (10 * np.mean(topography.resolution))
-=======
-        pentol = np.sqrt(np.sum(surface**2)) / (10 * np.mean(surface.shape))
->>>>>>> e160b92d
         # If pentol is zero, then this is a flat surface. This only makes
         # sense for nonperiodic calculations, i.e. it is a punch. Then
         # use the offset to determine the tolerance
@@ -157,7 +150,6 @@
     # It's the same for PeriodicFFTElHS
     comp_slice = [slice(0,max(0,min(substrate.resolution[i] - substrate.subdomain_location[i],substrate.subdomain_resolution[i])))
                   for i in range(substrate.dim)]
-
     if substrate.dim not in (1, 2):
         raise Exception(
             ("Constrained conjugate gradient currently only implemented for 1 "
@@ -317,18 +309,11 @@
             p_r[mask_flowing] = -hardness
 
         if delta_str != 'mix':
-<<<<<<< HEAD
             if pnp.sum(nc_r*1) > 0:
-                # nc_r contains area that penetrate but have zero (or tensile)
-                # pressure. They violate the contact constraint.
-                # Update their forces.
-=======
-            if np.sum(nc_r) > 0:
                 # The contact area has changed! nc_r contains area that
                 # penetrate but have zero (or tensile) pressure. They hence
                 # violate the contact constraint. Update their forces and
                 # reset the CG iteration.
->>>>>>> e160b92d
                 p_r[comp_mask] += tau*nc_r*g_r
                 delta = 0
                 delta_str = 'sd'
@@ -347,7 +332,6 @@
         new_u_r = substrate.evaluate_disp(p_r)
         maxdu = pnp.max(abs(new_u_r - u_r))
         u_r = new_u_r
-
         result.nfev += 1
 
         # Store G for next step
@@ -414,25 +398,14 @@
         if logger is not None and it < maxiter:
             logger.st(log_headers, log_values)
         if callback is not None:
-<<<<<<< HEAD
-            d = dict(area=np.asscalar(np.int64(A_contact)),
-                     fractional_area=np.asscalar(np.float64(A_contact/pnp.sum(surf_mask))),
-                     rms_penetration=np.asscalar(np.float64(rms_pen)),
-                     max_penetration=np.asscalar(np.float64(max_pen)),
-                     max_pressure=np.asscalar(np.float64(max_pres)),
-                     pad_pressure=np.asscalar(np.float64(pad_pres)),
-                     penetration_tol=np.asscalar(np.float64(pentol)),
-                     pressure_tol=np.asscalar(np.float64(prestol)))
-=======
             d = dict(area=np.int64(A_contact).item(),
-                     fractional_area=np.float64(A_contact/surf_mask.sum()).item(),
+                     fractional_area=np.float64(A_contact/pnp.sum(surf_mask)).item(),
                      rms_penetration=np.float64(rms_pen).item(),
                      max_penetration=np.float64(max_pen).item(),
                      max_pressure=np.float64(max_pres).item(),
                      pad_pressure=np.float64(pad_pres).item(),
                      penetration_tol=np.float64(pentol).item(),
                      pressure_tol=np.float64(prestol)).item()
->>>>>>> e160b92d
             callback(it, p_r, d)
 
         if isnan(G) or isnan(rms_pen):
