--- conflicted
+++ resolved
@@ -38,12 +38,9 @@
     "positions_and_heights",
     "scale",
     "squeeze",
-<<<<<<< HEAD
     "scale_dependent_statistical_property",
     "to_unit",
-=======
     "to_netcdf",
->>>>>>> e2835b32
 ]
 
 uniform_functions = [
@@ -78,13 +75,10 @@
     "rms_gradient",
     "rms_laplacian",
     "rms_curvature_from_area",
-<<<<<<< HEAD
     "variable_bandwidth_from_area",
-=======
     "power_spectrum_from_area",
     "power_spectrum_from_profile",
     "to_dzi",
->>>>>>> e2835b32
 ]
 
 functions = common_functions + uniform_functions + nonuniform_functions + profile_functions + area_functions
