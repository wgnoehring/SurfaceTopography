#
# Copyright 2020 Lars Pastewka
#           2020 Antoine Sanner
#
# ### MIT license
#
# Permission is hereby granted, free of charge, to any person obtaining a copy
# of this software and associated documentation files (the "Software"), to deal
# in the Software without restriction, including without limitation the rights
# to use, copy, modify, merge, publish, distribute, sublicense, and/or sell
# copies of the Software, and to permit persons to whom the Software is
# furnished to do so, subject to the following conditions:
#
# The above copyright notice and this permission notice shall be included in
# all copies or substantial portions of the Software.
#
# THE SOFTWARE IS PROVIDED "AS IS", WITHOUT WARRANTY OF ANY KIND, EXPRESS OR
# IMPLIED, INCLUDING BUT NOT LIMITED TO THE WARRANTIES OF MERCHANTABILITY,
# FITNESS FOR A PARTICULAR PURPOSE AND NONINFRINGEMENT. IN NO EVENT SHALL THE
# AUTHORS OR COPYRIGHT HOLDERS BE LIABLE FOR ANY CLAIM, DAMAGES OR OTHER
# LIABILITY, WHETHER IN AN ACTION OF CONTRACT, TORT OR OTHERWISE, ARISING FROM,
# OUT OF OR IN CONNECTION WITH THE SOFTWARE OR THE USE OR OTHER DEALINGS IN THE
# SOFTWARE.
#

<<<<<<< HEAD
=======
from SurfaceTopography.UniformLineScanAndTopography import \
    DecoratedUniformTopography
from SurfaceTopography.HeightContainer import UniformTopographyInterface
>>>>>>> d7d25136
import numpy as np

from .. import Topography
from ..UniformLineScanAndTopography import DecoratedUniformTopography


<<<<<<< HEAD
def highcut(topography, cutoff_wavevector=None, cutoff_wavelength=None,
            kind="circular step"):
    r"""Set the amplitude of all wavelengths shorter a certain value to zero.

    for `kind=="circular step"` (default), parts of the spectrum with
    `|q| > cutoff_wavevector` are set to zero

    for `kind=="square step"`, parts of the spectrum with
    `q_x > cutoff_wavevector or q_y > cutoff_wavevector ` are set to zero

    either `cutoff_wavelength` or
    `cutoff_wavevector` :math:`= 2 pi /` `cutoff_wavelength`
    have to be provided.

    Parameters
    ----------
    topography: Topography
    cutoff_wavevector: float
    highest wavevector
    cutoff_wavelength: float
    shortest wavelength
    kind: {"circular step", "square step"}

    Returns
    -------
    Topography with filtered heights

    Examples
    --------
    >>> highcut(topography, cutoff_wavevector=2 * np.pi / l)
    >>> highcut(topography, cutoff_wavelength=l) # equivalent

    """

    if not topography.is_periodic:
        raise ValueError("only implemented for periodic topographies")

    # dx, dy =  [r / s for r,s in zip(topography.nb_grid_pts,
    # topography.physical_sizes)]
    nx, ny = topography.nb_grid_pts
    sx, sy = topography.physical_sizes

    qx = np.arange(0, nx, dtype=np.float64)
    qx = np.where(qx <= nx // 2, qx / sx, (nx - qx) / sx)
    qx *= 2 * np.pi

    qy = np.arange(0, ny // 2 + 1, dtype=np.float64)
    qy *= 2 * np.pi / sy

    q2 = (qx ** 2).reshape(-1, 1) + (qy ** 2).reshape(1, -1)
    print(q2.shape)
    # square of the norm of the wavevector

    if cutoff_wavevector is None:
        if cutoff_wavelength is not None:
            cutoff_wavevector = 2 * np.pi / cutoff_wavelength
        else:
            raise ValueError(
                "cutoff_wavevector or cutoff_wavelength should be provided")
    elif cutoff_wavelength is not None:
        raise ValueError(
            "cutoff_wavevector or cutoff_wavelength should be provided")

    filt = np.ones_like(q2)

    if kind == "circular step":
        filt *= (q2 <= cutoff_wavevector ** 2)
    elif kind == "square step":
        filt *= (np.abs(qx.reshape(-1, 1)) <= cutoff_wavevector) * (
                np.abs(qy.reshape(1, -1)) <= cutoff_wavevector)

    h_qs = np.fft.irfftn(np.fft.rfftn(topography.heights()) * filt)

    return Topography(h_qs, physical_sizes=topography.physical_sizes)


def lowcut(topography, cutoff_wavevector=None, cutoff_wavelength=None,
           kind="circular step"):
    r"""Set the amplitude of all wavelength larger a certain value to zero.

    for `kind=="circular step"` (default), parts of the spectrum with
    `|q| < cutoff_wavevector` are set to zero

    for `kind=="square step"`, parts of the spectrum with
    `q_x < cutoff_wavevector or q_y < cutoff_wavevector ` are set to zero

    either `cutoff_wavelength` or
    `cutoff_wavevector` :math:`= 2 pi /` `cutoff_wavelength`
    have to be provided.

    Parameters
    ----------
    topography: Topography
    cutoff_wavevector: float
    highest wavevector
    cutoff_wavelength: float
    shortest wavelength
    kind: {"circular step", "square step"}

    Returns
    -------
    Topography with filtered heights

    Examples
    --------
    >>> lowcut(topography, cutoff_wavevector=2 * np.pi / l)
    >>> lowcut(topography, cutoff_wavelength=l) # equivalent

    """

    if not topography.is_periodic:
        raise ValueError("only implemented for periodic topographies")

    # dx, dy =  [r / s for r,s in zip(topography.nb_grid_pts,
    # topography.physical_sizes)]
    nx, ny = topography.nb_grid_pts
    sx, sy = topography.physical_sizes

    qx = np.arange(0, nx, dtype=np.float64)
    qx = np.where(qx <= nx // 2, qx / sx, (nx - qx) / sx)
    qx *= 2 * np.pi

    qy = np.arange(0, ny // 2 + 1, dtype=np.float64)
    qy *= 2 * np.pi / sy

    q2 = (qx ** 2).reshape(-1, 1) + (qy ** 2).reshape(1, -1)
    print(q2.shape)
    # square of the norm of the wavevector

    if cutoff_wavevector is None:
        if cutoff_wavelength is not None:
            cutoff_wavevector = 2 * np.pi / cutoff_wavelength
        else:
            raise ValueError(
                "cutoff_wavevector or cutoff_wavelength should be provided")
    elif cutoff_wavelength is not None:
        raise ValueError(
            "cutoff_wavevector or cutoff_wavelength should be provided")

    filt = np.ones_like(q2)

    if kind == "circular step":
        filt *= (q2 >= cutoff_wavevector ** 2)
    elif kind == "square step":
        filt *= (np.abs(qx.reshape(-1, 1)) >= cutoff_wavevector) * (
                    np.abs(qy.reshape(1, -1)) >= cutoff_wavevector)

    h_qs = np.fft.irfftn(np.fft.rfftn(topography.heights()) * filt)

    return Topography(h_qs, physical_sizes=topography.physical_sizes)


def isotropic_filter(topography, filter_function=lambda q: np.exp(-q)):
    r"""Multiplies filter_function(|q|) to the spectrum of the topography
    (q is the wavevector)

    returns

    ..math :: h^f_{ij} = FFT^-1(f(|q_{kl}|) FFT(h)_{kl})_{ij}

    with :math:`f` the `filter_function`

    Parameters
    ----------
    topography: Topography
    filter_function:
    function of the absolute value of the wavevector |q|

    Returns
    -------
    Topography with the modified heights
    """

    if not topography.is_periodic:
        raise ValueError("only implemented for periodic topographies")

    sx, sy = topography.physical_sizes
    nx, ny = topography.nb_grid_pts
    qx = 2 * np.pi * np.fft.fftfreq(nx, sx / nx).reshape(-1, 1)
    qy = 2 * np.pi * np.fft.fftfreq(ny, sy / ny).reshape(1, -1)

    q = np.sqrt(qx ** 2 + qy ** 2)
    h = topography.heights()
    h_q = np.fft.fft2(h)
    h_q_filtered = np.fft.ifft2(h_q * filter_function(q))

    # Max_imaginary = np.max(np.imag(shifted_pot))
    # assert Max_imaginary < 1e-14 *np.max(np.real(shifted_pot)) ,
    # f"{Max_imaginary}"

    return Topography(np.real(h_q_filtered),
                      physical_sizes=topography.physical_sizes)


class WindowedUniformTopography(DecoratedUniformTopography):
    """
    Apply a window function to the topography
    """

    def __init__(self, topography, window=None, info={}):
        """
        Parameters
        ----------
        topography : UniformTopographyInterface
            The window function is applied to this topography.
        window : str
            String for the window function.
        """
        super().__init__(topography, info=info)

        if window is None:
            window = 'hann'

        # Construct and apply window
        if window is not None and window != 'None':
            win = get_window(window, nx)
            # Normalize window
            win *= np.sqrt(nx / (win ** 2).sum())
            h = (win * h.T).T

        self._scale_factor = float(scale_factor)
=======
class FilteredUniformTopography(DecoratedUniformTopography):
    name = 'filtered_topography'

    def __init__(self, topography,
                 filter_function=lambda qx, qy: (np.abs(qx) <= 1) * np.abs(
                     qy) <= 1,
                 isotropic=True,
                 info={}):

        if not topography.is_periodic:
            raise ValueError("only implemented for periodic topographies")
        super().__init__(topography, info=info)

        self._filter_function = filter_function
        self._is_filter_isotropic = isotropic
        # TODO: should be deductible from the filter function signature

    def __getstate__(self):
        """ is called and the returned object is pickled as the contents for
            the instance
        """
        state = super().__getstate__(), \
            self._filter_function, self._is_filter_isotropic
        return state

    def __setstate__(self, state):
        """ Upon unpickling, it is called with the unpickled state
        Keyword Arguments:
        state -- result of __getstate__
        """
        superstate, self._filter_function, self._is_filter_isotropic = state
        super().__setstate__(superstate)

    @property
    def is_filter_isotropic(self):
        return self._is_filter_isotropic

    def filter_function(self, *args):
        """

        Parameters
        ----------
        if dim = 2 and filter is not isotropic
            qx, qy
        if dim = 1
            q
        """

        if self.dim == 2 and not self.is_filter_isotropic \
                and len(args) != 2:
            raise ("ValueError: qx, qy expected")
        elif self.dim == 1 and len(args) != 1:
            raise ("ValueError: q expected")

        return self._filter_function(*args)

    def heights(self):
        if self.dim == 2:
            nx, ny = self.parent_topography.nb_grid_pts
            sx, sy = self.parent_topography.physical_sizes

            qx = np.arange(0, nx, dtype=np.float64).reshape(-1, 1)
            qx = np.where(qx <= nx // 2, qx / sx, (nx - qx) / sx)
            qx *= 2 * np.pi

            qy = np.arange(0, ny // 2 + 1, dtype=np.float64).reshape(1, -1)
            qy *= 2 * np.pi / sy

            if self.is_filter_isotropic:
                h_qs = np.fft.irfftn(np.fft.rfftn(
                    self.parent_topography.heights()) * self.filter_function(
                    np.sqrt(qx ** 2 + qy ** 2)))
            else:
                h_qs = np.fft.irfftn(np.fft.rfftn(
                    self.parent_topography.heights()) * self.filter_function(
                    qx, qy))

            return h_qs
        elif self.dim == 1:
            s, = self.parent_topography.physical_sizes
            n, = self.parent_topography.nb_grid_pts
            q = abs(2 * np.pi * np.fft.rfftfreq(n, s / n))

            h = self.parent_topography.heights()
            h_q = np.fft.rfft(h)
            h_q_filtered = np.fft.irfft(h_q * self.filter_function(q))

            # Max_imaginary = np.max(np.imag(shifted_pot))
            # assert Max_imaginary < 1e-14 *np.max(np.real(shifted_pot)) ,
            # f"{Max_imaginary}"

            return np.real(h_q_filtered)


class ShortCutTopography(FilteredUniformTopography):
    name = 'shortcut_filtered_topography'

    def __init__(self, topography,
                 cutoff_wavevector=None, cutoff_wavelength=None,
                 kind="circular step",
                 info={}):
        r"""Applies a short wavelength cut filter to the topography using fft.

        for `kind=="circular step"` (default), parts of the spectrum with
        `|q| > cutoff_wavevector` are set to zero

        for `kind=="square step"`, parts of the spectrum with
        `q_x > cutoff_wavevector or q_y > cutoff_wavevector ` are set to zero

        either `cutoff_wavelength` or
        `cutoff_wavevector` :math:`= 2 pi /` `cutoff_wavelength`
        have to be provided.

        Parameters
        ----------
        topography: Topography
        cutoff_wavevector: float
        highest wavevector
        cutoff_wavelength: float
        shortest wavelength
        kind: {"circular step", "square step"}

        Returns
        -------
        Topography with filtered heights

        Examples
        --------
        >>> topography.shortcut(cutoff_wavevector=2 * np.pi / l)
        >>> topography.shortcut(cutoff_wavelength=l) # equivalent

        """
        if not topography.is_periodic:
            raise ValueError("only implemented for periodic topographies")

        if cutoff_wavelength is None:
            if cutoff_wavevector is not None:
                cutoff_wavelength = 2 * np.pi / cutoff_wavevector
            else:
                raise ValueError("cutoff_wavevector "
                                 "or cutoff_wavelength should be provided")
        elif cutoff_wavevector is not None:
            raise ValueError("cutoff_wavevector "
                             "or cutoff_wavelength should be provided")

        self._cutoff_wavelength = cutoff_wavelength
        self._kind = kind

        def circular_step(q):
            return q <= self.cutoff_wavevector

        def square_step(qx, qy):
            return (np.abs(qx) <= self.cutoff_wavevector) * (
                    np.abs(qy) <= self.cutoff_wavevector)

        if self._kind == "circular step":
            super().__init__(topography, info=info,
                             filter_function=circular_step)
        elif self._kind == "square step":
            super().__init__(topography, info=info,
                             filter_function=square_step, isotropic=False)
        else:
            raise ValueError("Invalid kind")

    @property
    def cutoff_wavevector(self):
        return 2 * np.pi / self._cutoff_wavelength

    @property
    def cutoff_wavelength(self):
        return self._cutoff_wavelength

    def __getstate__(self):
        """ is called and the returned object is pickled as the contents for
            the instance
        """
        state = super().__getstate__(), self._filter_function, \
            self._kind, self._cutoff_wavelength
        return state

    def __setstate__(self, state):
        """ Upon unpickling, it is called with the unpickled state
        Keyword Arguments:
        state -- result of __getstate__
        """
        superstate, self._filter_function, self._kind, \
            self._cutoff_wavelength = state
        super().__setstate__(superstate)


class LongCutTopography(FilteredUniformTopography):
    name = 'longcut_filtered_topography'

    def __init__(self, topography,
                 cutoff_wavevector=None, cutoff_wavelength=None,
                 kind="circular step",
                 info={}):
        r"""Applies a long wavelength cut filter to the topography using fft.

        for `kind=="circular step"` (default), parts of the spectrum with
        `|q| < cutoff_wavevector` are set to zero

        for `kind=="square step"`, parts of the spectrum with
        `q_x < cutoff_wavevector or q_y < cutoff_wavevector ` are set to zero

        either `cutoff_wavelength` or
        `cutoff_wavevector` :math:`= 2 pi /` `cutoff_wavelength`
        have to be provided.

        Parameters
        ----------
        topography: Topography
        cutoff_wavevector: float
        highest wavevector
        cutoff_wavelength: float
        shortest wavelength
        kind: {"circular step", "square step"}

        Returns
        -------
        Topography with filtered heights

        Examples
        --------
        >>> topography.longcut(cutoff_wavevector=2 * np.pi / l)
        >>> topography.longcut(cutoff_wavelength=l) # equivalent

        """
        if not topography.is_periodic:
            raise ValueError("only implemented for periodic topographies")

        if cutoff_wavelength is None:
            if cutoff_wavevector is not None:
                cutoff_wavelength = 2 * np.pi / cutoff_wavevector
            else:
                raise ValueError("cutoff_wavevector "
                                 "or cutoff_wavelength should be provided")
        elif cutoff_wavevector is not None:
            raise ValueError("cutoff_wavevector "
                             "or cutoff_wavelength should be provided")

        self._cutoff_wavelength = cutoff_wavelength
        self._kind = kind

        def circular_step(q):
            return q >= self.cutoff_wavevector

        def square_step(qx, qy):
            return (np.abs(qx) >= self.cutoff_wavevector) * (
                    np.abs(qy) >= self.cutoff_wavevector)

        if self._kind == "circular step":
            super().__init__(topography, info=info,
                             filter_function=circular_step)
        elif self._kind == "square step":
            super().__init__(topography, info=info,
                             filter_function=square_step, isotropic=False)
        else:
            raise ValueError("Invalid kind")

    @property
    def cutoff_wavevector(self):
        return 2 * np.pi / self._cutoff_wavelength

    @property
    def cutoff_wavelength(self):
        return self._cutoff_wavelength
>>>>>>> d7d25136

    def __getstate__(self):
        """ is called and the returned object is pickled as the contents for
            the instance
        """
<<<<<<< HEAD
        state = super().__getstate__(), self._scale_factor
=======
        state = super().__getstate__(), self._filter_function, \
            self._kind, self._cutoff_wavelength
>>>>>>> d7d25136
        return state

    def __setstate__(self, state):
        """ Upon unpickling, it is called with the unpickled state
        Keyword Arguments:
        state -- result of __getstate__
        """
<<<<<<< HEAD
        superstate, self._scale_factor = state
        super().__setstate__(superstate)

    @property
    def scale_factor(self):
        return self._scale_factor

    def heights(self):
        """ Computes the rescaled profile.
        """
        return self._scale_factor * self.parent_topography.heights()

Topography.register_function("isotropic_filter", isotropic_filter)
Topography.register_function("highcut", highcut)
Topography.register_function("lowcut", lowcut)
=======
        superstate, self._filter_function, self._kind, \
            self._cutoff_wavelength = state
        super().__setstate__(superstate)


UniformTopographyInterface.register_function("filter",
                                             FilteredUniformTopography)
UniformTopographyInterface.register_function("shortcut", ShortCutTopography)
UniformTopographyInterface.register_function("longcut", LongCutTopography)
>>>>>>> d7d25136
<|MERGE_RESOLUTION|>--- conflicted
+++ resolved
@@ -23,241 +23,12 @@
 # SOFTWARE.
 #
 
-<<<<<<< HEAD
-=======
 from SurfaceTopography.UniformLineScanAndTopography import \
     DecoratedUniformTopography
 from SurfaceTopography.HeightContainer import UniformTopographyInterface
->>>>>>> d7d25136
 import numpy as np
 
-from .. import Topography
-from ..UniformLineScanAndTopography import DecoratedUniformTopography
-
-
-<<<<<<< HEAD
-def highcut(topography, cutoff_wavevector=None, cutoff_wavelength=None,
-            kind="circular step"):
-    r"""Set the amplitude of all wavelengths shorter a certain value to zero.
-
-    for `kind=="circular step"` (default), parts of the spectrum with
-    `|q| > cutoff_wavevector` are set to zero
-
-    for `kind=="square step"`, parts of the spectrum with
-    `q_x > cutoff_wavevector or q_y > cutoff_wavevector ` are set to zero
-
-    either `cutoff_wavelength` or
-    `cutoff_wavevector` :math:`= 2 pi /` `cutoff_wavelength`
-    have to be provided.
-
-    Parameters
-    ----------
-    topography: Topography
-    cutoff_wavevector: float
-    highest wavevector
-    cutoff_wavelength: float
-    shortest wavelength
-    kind: {"circular step", "square step"}
-
-    Returns
-    -------
-    Topography with filtered heights
-
-    Examples
-    --------
-    >>> highcut(topography, cutoff_wavevector=2 * np.pi / l)
-    >>> highcut(topography, cutoff_wavelength=l) # equivalent
-
-    """
-
-    if not topography.is_periodic:
-        raise ValueError("only implemented for periodic topographies")
-
-    # dx, dy =  [r / s for r,s in zip(topography.nb_grid_pts,
-    # topography.physical_sizes)]
-    nx, ny = topography.nb_grid_pts
-    sx, sy = topography.physical_sizes
-
-    qx = np.arange(0, nx, dtype=np.float64)
-    qx = np.where(qx <= nx // 2, qx / sx, (nx - qx) / sx)
-    qx *= 2 * np.pi
-
-    qy = np.arange(0, ny // 2 + 1, dtype=np.float64)
-    qy *= 2 * np.pi / sy
-
-    q2 = (qx ** 2).reshape(-1, 1) + (qy ** 2).reshape(1, -1)
-    print(q2.shape)
-    # square of the norm of the wavevector
-
-    if cutoff_wavevector is None:
-        if cutoff_wavelength is not None:
-            cutoff_wavevector = 2 * np.pi / cutoff_wavelength
-        else:
-            raise ValueError(
-                "cutoff_wavevector or cutoff_wavelength should be provided")
-    elif cutoff_wavelength is not None:
-        raise ValueError(
-            "cutoff_wavevector or cutoff_wavelength should be provided")
-
-    filt = np.ones_like(q2)
-
-    if kind == "circular step":
-        filt *= (q2 <= cutoff_wavevector ** 2)
-    elif kind == "square step":
-        filt *= (np.abs(qx.reshape(-1, 1)) <= cutoff_wavevector) * (
-                np.abs(qy.reshape(1, -1)) <= cutoff_wavevector)
-
-    h_qs = np.fft.irfftn(np.fft.rfftn(topography.heights()) * filt)
-
-    return Topography(h_qs, physical_sizes=topography.physical_sizes)
-
-
-def lowcut(topography, cutoff_wavevector=None, cutoff_wavelength=None,
-           kind="circular step"):
-    r"""Set the amplitude of all wavelength larger a certain value to zero.
-
-    for `kind=="circular step"` (default), parts of the spectrum with
-    `|q| < cutoff_wavevector` are set to zero
-
-    for `kind=="square step"`, parts of the spectrum with
-    `q_x < cutoff_wavevector or q_y < cutoff_wavevector ` are set to zero
-
-    either `cutoff_wavelength` or
-    `cutoff_wavevector` :math:`= 2 pi /` `cutoff_wavelength`
-    have to be provided.
-
-    Parameters
-    ----------
-    topography: Topography
-    cutoff_wavevector: float
-    highest wavevector
-    cutoff_wavelength: float
-    shortest wavelength
-    kind: {"circular step", "square step"}
-
-    Returns
-    -------
-    Topography with filtered heights
-
-    Examples
-    --------
-    >>> lowcut(topography, cutoff_wavevector=2 * np.pi / l)
-    >>> lowcut(topography, cutoff_wavelength=l) # equivalent
-
-    """
-
-    if not topography.is_periodic:
-        raise ValueError("only implemented for periodic topographies")
-
-    # dx, dy =  [r / s for r,s in zip(topography.nb_grid_pts,
-    # topography.physical_sizes)]
-    nx, ny = topography.nb_grid_pts
-    sx, sy = topography.physical_sizes
-
-    qx = np.arange(0, nx, dtype=np.float64)
-    qx = np.where(qx <= nx // 2, qx / sx, (nx - qx) / sx)
-    qx *= 2 * np.pi
-
-    qy = np.arange(0, ny // 2 + 1, dtype=np.float64)
-    qy *= 2 * np.pi / sy
-
-    q2 = (qx ** 2).reshape(-1, 1) + (qy ** 2).reshape(1, -1)
-    print(q2.shape)
-    # square of the norm of the wavevector
-
-    if cutoff_wavevector is None:
-        if cutoff_wavelength is not None:
-            cutoff_wavevector = 2 * np.pi / cutoff_wavelength
-        else:
-            raise ValueError(
-                "cutoff_wavevector or cutoff_wavelength should be provided")
-    elif cutoff_wavelength is not None:
-        raise ValueError(
-            "cutoff_wavevector or cutoff_wavelength should be provided")
-
-    filt = np.ones_like(q2)
-
-    if kind == "circular step":
-        filt *= (q2 >= cutoff_wavevector ** 2)
-    elif kind == "square step":
-        filt *= (np.abs(qx.reshape(-1, 1)) >= cutoff_wavevector) * (
-                    np.abs(qy.reshape(1, -1)) >= cutoff_wavevector)
-
-    h_qs = np.fft.irfftn(np.fft.rfftn(topography.heights()) * filt)
-
-    return Topography(h_qs, physical_sizes=topography.physical_sizes)
-
-
-def isotropic_filter(topography, filter_function=lambda q: np.exp(-q)):
-    r"""Multiplies filter_function(|q|) to the spectrum of the topography
-    (q is the wavevector)
-
-    returns
-
-    ..math :: h^f_{ij} = FFT^-1(f(|q_{kl}|) FFT(h)_{kl})_{ij}
-
-    with :math:`f` the `filter_function`
-
-    Parameters
-    ----------
-    topography: Topography
-    filter_function:
-    function of the absolute value of the wavevector |q|
-
-    Returns
-    -------
-    Topography with the modified heights
-    """
-
-    if not topography.is_periodic:
-        raise ValueError("only implemented for periodic topographies")
-
-    sx, sy = topography.physical_sizes
-    nx, ny = topography.nb_grid_pts
-    qx = 2 * np.pi * np.fft.fftfreq(nx, sx / nx).reshape(-1, 1)
-    qy = 2 * np.pi * np.fft.fftfreq(ny, sy / ny).reshape(1, -1)
-
-    q = np.sqrt(qx ** 2 + qy ** 2)
-    h = topography.heights()
-    h_q = np.fft.fft2(h)
-    h_q_filtered = np.fft.ifft2(h_q * filter_function(q))
-
-    # Max_imaginary = np.max(np.imag(shifted_pot))
-    # assert Max_imaginary < 1e-14 *np.max(np.real(shifted_pot)) ,
-    # f"{Max_imaginary}"
-
-    return Topography(np.real(h_q_filtered),
-                      physical_sizes=topography.physical_sizes)
-
-
-class WindowedUniformTopography(DecoratedUniformTopography):
-    """
-    Apply a window function to the topography
-    """
-
-    def __init__(self, topography, window=None, info={}):
-        """
-        Parameters
-        ----------
-        topography : UniformTopographyInterface
-            The window function is applied to this topography.
-        window : str
-            String for the window function.
-        """
-        super().__init__(topography, info=info)
-
-        if window is None:
-            window = 'hann'
-
-        # Construct and apply window
-        if window is not None and window != 'None':
-            win = get_window(window, nx)
-            # Normalize window
-            win *= np.sqrt(nx / (win ** 2).sum())
-            h = (win * h.T).T
-
-        self._scale_factor = float(scale_factor)
-=======
+
 class FilteredUniformTopography(DecoratedUniformTopography):
     name = 'filtered_topography'
 
@@ -525,18 +296,13 @@
     @property
     def cutoff_wavelength(self):
         return self._cutoff_wavelength
->>>>>>> d7d25136
 
     def __getstate__(self):
         """ is called and the returned object is pickled as the contents for
             the instance
         """
-<<<<<<< HEAD
-        state = super().__getstate__(), self._scale_factor
-=======
         state = super().__getstate__(), self._filter_function, \
             self._kind, self._cutoff_wavelength
->>>>>>> d7d25136
         return state
 
     def __setstate__(self, state):
@@ -544,23 +310,6 @@
         Keyword Arguments:
         state -- result of __getstate__
         """
-<<<<<<< HEAD
-        superstate, self._scale_factor = state
-        super().__setstate__(superstate)
-
-    @property
-    def scale_factor(self):
-        return self._scale_factor
-
-    def heights(self):
-        """ Computes the rescaled profile.
-        """
-        return self._scale_factor * self.parent_topography.heights()
-
-Topography.register_function("isotropic_filter", isotropic_filter)
-Topography.register_function("highcut", highcut)
-Topography.register_function("lowcut", lowcut)
-=======
         superstate, self._filter_function, self._kind, \
             self._cutoff_wavelength = state
         super().__setstate__(superstate)
@@ -569,5 +318,4 @@
 UniformTopographyInterface.register_function("filter",
                                              FilteredUniformTopography)
 UniformTopographyInterface.register_function("shortcut", ShortCutTopography)
-UniformTopographyInterface.register_function("longcut", LongCutTopography)
->>>>>>> d7d25136
+UniformTopographyInterface.register_function("longcut", LongCutTopography)