--- conflicted
+++ resolved
@@ -26,28 +26,18 @@
 #
 
 import abc
+import warnings
 
 import numpy as np
 
 
 class ChannelInfo:
     """
-<<<<<<< HEAD
-    Information on topography channels contained within a file. The interface
-    is identical to :obj:`HeightContainer` and subclasses, but `ChannelInfo`
-    stores only metadata not the actual height information.
+    Information on topography channels contained within a file.
     """
 
     def __init__(self, reader, index, name=None, dim=None, nb_grid_pts=None,
-                 physical_sizes=None, periodic=None, unit=None, info={}):
-=======
-    Information on topography channels contained within a file.
-    """
-
-    def __init__(self, reader, index, name=None, dim=None, nb_grid_pts=None,
-                 physical_sizes=None, height_scale_factor=None, periodic=None,
-                 info={}):
->>>>>>> 7c816b40
+                 physical_sizes=None, height_scale_factor=None, periodic=None, unit=None, info={}):
         """
         Initialize the channel. Use as many information from the file as
         possible by passing it in the keyword arguments.
@@ -67,15 +57,10 @@
             Number grid points in each dimension.
         physical_sizes : tuple of floats
             Physical dimensions.
-<<<<<<< HEAD
-        periodic : bool
-            Wether the SurfaceTopography should be interpreted as one period of
-=======
         height_scale_factor: float
             Number by which all heights have been multiplied.
-        periodic: bool
+        periodic : bool
             Whether the SurfaceTopography should be interpreted as one period of
->>>>>>> 7c816b40
             a periodic surface. This will affect the PSD and autocorrelation
             calculations (windowing).
         unit : str
@@ -112,25 +97,16 @@
             physical size, then this parameter will override the physical
             size found in the data file.
         height_scale_factor : float
-<<<<<<< HEAD
-            Override height scale factor found in the data file.
+            Factor by which the heights should be multiplied.
+            This parameter is only available for file formats that do not provide
+            metadata information about units and associated length scales.
         unit : str
             Length unit of measurement.
         info : dict
             This dictionary will be appended to the info dictionary returned
             by the reader.
         periodic : bool
-            Wether the SurfaceTopography should be interpreted as one period of
-=======
-            Factor by which the heights should be multiplied.
-            This parameter is only available for file formats that do not provide
-            metadata information about units and associated length scales.
-        info : dict
-            This dictionary will be appended to the info dictionary returned
-            by the reader.
-        periodic: bool
             Whether the SurfaceTopography should be interpreted as one period of
->>>>>>> 7c816b40
             a periodic surface. This will affect the PSD and autocorrelation
             calculations (windowing)
         subdomain_locations : tuple of ints
@@ -249,7 +225,7 @@
         """
         The area per point is returned as the product over the pixel size
         tuple. If `pixel_size` returns None, than also `area_per_pt` returns
-        None.
+        None.s
         """
         if self.pixel_size is None:
             return None
