#
# Copyright 2016, 2020 Lars Pastewka
#           2018, 2020 Antoine Sanner
#           2015-2016 Till Junge
#
# ### MIT license
#
# Permission is hereby granted, free of charge, to any person obtaining a copy
# of this software and associated documentation files (the "Software"), to deal
# in the Software without restriction, including without limitation the rights
# to use, copy, modify, merge, publish, distribute, sublicense, and/or sell
# copies of the Software, and to permit persons to whom the Software is
# furnished to do so, subject to the following conditions:
#
# The above copyright notice and this permission notice shall be included in
# all copies or substantial portions of the Software.
#
# THE SOFTWARE IS PROVIDED "AS IS", WITHOUT WARRANTY OF ANY KIND, EXPRESS OR
# IMPLIED, INCLUDING BUT NOT LIMITED TO THE WARRANTIES OF MERCHANTABILITY,
# FITNESS FOR A PARTICULAR PURPOSE AND NONINFRINGEMENT. IN NO EVENT SHALL THE
# AUTHORS OR COPYRIGHT HOLDERS BE LIABLE FOR ANY CLAIM, DAMAGES OR OTHER
# LIABILITY, WHETHER IN AN ACTION OF CONTRACT, TORT OR OTHERWISE, ARISING FROM,
# OUT OF OR IN CONNECTION WITH THE SOFTWARE OR THE USE OR OTHER DEALINGS IN THE
# SOFTWARE.
#

import glob
import re

from setuptools import setup, find_packages, Extension
from setuptools.command.build_ext import build_ext


class CustomBuildExtCommand(build_ext):
    """build_ext command for use when numpy headers are needed."""

    def run(self):
        # Import numpy here, only when headers are needed
        import numpy

        # Add numpy headers to include_dirs
        self.include_dirs.append(numpy.get_include())

        # Call original build_ext command
        build_ext.run(self)


#
# Optain LAPACK configuration from numpy
#

try:
    import numpy as np
except ImportError:
    print("WARNING: Could not find numpy, skipping LAPACK detection.")
    np = None

lib_dirs = []
libs = []
extra_link_args = []
extra_objects = []
if np is not None:
    for k, v in np.__config__.__dict__.items():
        if re.match('lapack_.*_info', k):
            if v:
                print("* Using LAPACK information from '{}' dictionary in " \
                    "numpy.__config__".format(k))
                try:
                    print("    library_dirs = {}".format(v['library_dirs']))
                    lib_dirs += v['library_dirs']
                except:
                    print("    No 'library_dirs' entry found.")
                try:
                    print("    libraries = {}".format(v['libraries']))
                    libs += v['libraries']
                except:
                    print("    No 'libraries' entry found.")
                try:
                    print("    extra_link_args = '{}'".format(v['extra_link_args']))
                    extra_link_args += v['extra_link_args']
                except:
                    print("    No 'extra_link_args' entry found.")
                # We use whichever lapack_*_info comes first, hopefully there is
                # just one.
                break
    if len(libs) == 0:
        # No entries from np.__config__
        print("* Using lapack_lite")
        extra_objects += [glob.glob(np.linalg.__path__[0]+'/lapack_lite*.so')[0]]


extra_compile_args = ["-std=c++11"]
print(extra_objects)

scripts = []

extensions = [
    Extension(
        name='_SurfaceTopography',
        sources=['c/autocorrelation.cpp',
                 'c/bicubic.cpp',
                 'c/patchfinder.cpp',
                 'c/module.cpp'],
        extra_compile_args=extra_compile_args,
        library_dirs=lib_dirs,
        libraries=libs,
        extra_link_args=extra_link_args,
        extra_objects=extra_objects
    )
]

setup(
    name="SurfaceTopography",
    cmdclass={'build_ext': CustomBuildExtCommand},
    scripts=scripts,
    packages=find_packages(),
    package_data={'': ['ChangeLog.md']},
    include_package_data=True,
    ext_modules=extensions,
    # metadata for upload to PyPI
    author="Lars Pastewka",
    author_email="lars.pastewka@imtek.uni-freiburg.de",
    description="Read and analyze surface topographies",
    license="MIT",
    test_suite='tests',
    # dependencies
    python_requires='>=3.5.0',
    use_scm_version=True,
    zip_safe=False,
    setup_requires=[
        'setuptools_scm>=3.5.0',
        'pytest-runner',
    ],
    tests_require=[
        'pytest',
    ],
    install_requires=[
        'numpy>=1.11.0',
        'NuMPI>=0.1.4',
        'muFFT>=0.12.0',
        'igor',
        'h5py',
        'defusedxml',
        'numpyencoder',
        'pyyaml',
<<<<<<< HEAD
        'deprecated'
=======
        'Pillow',
>>>>>>> e2835b32
    ]
)<|MERGE_RESOLUTION|>--- conflicted
+++ resolved
@@ -143,10 +143,7 @@
         'defusedxml',
         'numpyencoder',
         'pyyaml',
-<<<<<<< HEAD
         'deprecated'
-=======
         'Pillow',
->>>>>>> e2835b32
     ]
 )