#
# Copyright 2019-2020 Lars Pastewka
#           2020 Michael Röttger
#           2019-2020 Antoine Sanner
#           2020 Kai Haase
#
# ### MIT license
#
# Permission is hereby granted, free of charge, to any person obtaining a copy
# of this software and associated documentation files (the "Software"), to deal
# in the Software without restriction, including without limitation the rights
# to use, copy, modify, merge, publish, distribute, sublicense, and/or sell
# copies of the Software, and to permit persons to whom the Software is
# furnished to do so, subject to the following conditions:
#
# The above copyright notice and this permission notice shall be included in
# all copies or substantial portions of the Software.
#
# THE SOFTWARE IS PROVIDED "AS IS", WITHOUT WARRANTY OF ANY KIND, EXPRESS OR
# IMPLIED, INCLUDING BUT NOT LIMITED TO THE WARRANTIES OF MERCHANTABILITY,
# FITNESS FOR A PARTICULAR PURPOSE AND NONINFRINGEMENT. IN NO EVENT SHALL THE
# AUTHORS OR COPYRIGHT HOLDERS BE LIABLE FOR ANY CLAIM, DAMAGES OR OTHER
# LIABILITY, WHETHER IN AN ACTION OF CONTRACT, TORT OR OTHERWISE, ARISING FROM,
# OUT OF OR IN CONNECTION WITH THE SOFTWARE OR THE USE OR OTHER DEALINGS IN THE
# SOFTWARE.
#

import datetime
import io
import os
import pickle
import tempfile
import unittest
import warnings

import pytest
import numpy as np
from numpy.testing import assert_array_equal

from NuMPI import MPI

import SurfaceTopography.IO
from SurfaceTopography import open_topography, read_topography
from SurfaceTopography.IO import readers, detect_format, CannotDetectFileFormat
from SurfaceTopography.IO.common import is_binary_stream
from SurfaceTopography.IO.Text import read_matrix, read_xyz
from SurfaceTopography.UniformLineScanAndTopography import Topography

pytestmark = pytest.mark.skipif(
    MPI.COMM_WORLD.Get_size() > 1,
    reason="tests only serial functionalities, please execute with pytest")

DATADIR = os.path.join(
    os.path.dirname(
        os.path.dirname(os.path.realpath(__file__))),
    'file_format_examples')


def _convert_filelist(filelist):
    """
    Parameters
    ----------
    filelist
        list of strings with filenames withput path

    Returns
    -------
    List of filenames prepended with DATADIR
    """
    return [os.path.join(DATADIR, fn) for fn in filelist]


binary_example_file_list = _convert_filelist([
    'di1.di',
    'di2.di',
    'di3.di',
    'di4.di',
    'example.ibw',
    'spot_1-1000nm.ibw',
    # 'surface.2048x2048.h5',
    '10x10-one_channel_without_name.ibw',
    'example1.mat',
    'example.opd',
    'example.x3p',
    'example2.x3p',
    'opdx1.OPDx',
    'opdx2.OPDx',
    'mi1.mi',
    'N46E013.hgt',
    'example-2d.npy',
    'example.zon',
])

text_example_file_list = _convert_filelist([
    'example.asc',
    'example1.txt',
    'example2.txt',
    'example3.txt',
    'example4.txt',
    'example5.txt',
    'example8.txt',
    # example8: from the reader's docstring, with extra newline at end
    'line_scan_1_minimal_spaces.asc',
    'opdx1.txt',
    'opdx2.txt',
    # Not yet working
    # 'example6.txt',
])


@pytest.mark.parametrize("reader", readers)
def test_closes_file_on_failure(reader):
    """
    Tests for each reader class that it doesn't raise a Resourcewarning
    """
    fn = os.path.join(DATADIR, "wrongnpyfile.npy")
    with warnings.catch_warnings(record=True) as w:
        # Cause all warnings to always be triggered.
        warnings.simplefilter(
            "always")  # deactivate hiding of ResourceWarnings

        try:
            reader(fn)
        except Exception:
            pass
        # assert no warning is a ResourceWarning
        for wi in w:
            assert not issubclass(wi.category, ResourceWarning)


def test_uniform_stylus():
    t = read_topography(os.path.join(DATADIR, 'example7.txt'))
    assert t.is_uniform


def test_cannot_detect_file_format_on_txt():
    with pytest.raises(CannotDetectFileFormat):
        read_topography(os.path.join(DATADIR, 'nonsense_txt_file.txt'))


class IOTest(unittest.TestCase):
    def setUp(self):
<<<<<<< HEAD
=======
        binary_examples = [
            'di1.di',
            'di2.di',
            'di3.di',
            'di4.di',
            'example.ibw',
            'spot_1-1000nm.ibw',
            # 'surface.2048x2048.h5',
            '10x10-one_channel_without_name.ibw',
            'example1.mat',
            'example.opd',
            'example.x3p',
            'example2.x3p',
            'opdx1.OPDx',
            'opdx2.OPDx',
            'mi1.mi',
            'N46E013.hgt',
            'example-2d.npy',
            'example.zon',
        ]

        text_examples = [
            'example.asc',
            'example1.txt',
            'example2.txt',
            'example3.txt',
            'example4.txt',
            'example5.txt',
            'example6.txt',
            'example7.txt',
            'example8.txt',
            # example8: from the reader's docstring, with extra newline at end
            'line_scan_1_minimal_spaces.asc',
            'opdx1.txt',
            'opdx2.txt',
        ]

        self.binary_example_file_list = self._convert_filelist(binary_examples)
        self.text_example_file_list = self._convert_filelist(text_examples)
>>>>>>> 37c70a40
        self.text_example_memory_list = [
            """
            0 0
            1 2
            2 4
            3 6
            """
        ]

    def test_keep_file_open(self):
        for fn in text_example_file_list:
            # Text file can be opened as binary or text
            with open(fn, 'rb') as f:
                open_topography(f)
                self.assertFalse(f.closed, msg=fn)
            with open(fn, 'r') as f:
                open_topography(f)
                self.assertFalse(f.closed, msg=fn)
        for fn in binary_example_file_list:
            with open(fn, 'rb') as f:
                open_topography(f)
                self.assertFalse(f.closed, msg=fn)
        for datastr in self.text_example_memory_list:
            with io.StringIO(datastr) as f:
                open_topography(f)
                self.assertFalse(
                    f.closed,
                    msg="text memory stream for '{}' was closed".format(datastr))

            # Doing the same when but only giving a binary stream
            with io.BytesIO(datastr.encode(encoding='utf-8')) as f:
                open_topography(f)
                self.assertFalse(
                    f.closed,
                    msg="binary memory stream for '{}' was closed".format(
                        datastr))

    def test_is_binary_stream(self):

        # just grep a random existing file here
        fn = text_example_file_list[0]

        self.assertTrue(is_binary_stream(open(fn, mode='rb')))
        self.assertFalse(
            is_binary_stream(open(fn, mode='r')))  # opened as text file

        # should also work with streams in memory
        self.assertTrue(
            is_binary_stream(io.BytesIO(b"11111")))  # some bytes in memory
        self.assertFalse(
            is_binary_stream(io.StringIO("11111")))  # some bytes in memory

    def test_can_be_pickled(self):
        file_list = text_example_file_list + binary_example_file_list

        for fn in file_list:
            reader = open_topography(fn)
            physical_sizes = None
            if reader.default_channel.dim != 1:
                physical_sizes = reader.default_channel.physical_sizes \
                    if reader.default_channel.physical_sizes is not None \
                    else (1.,) * reader.default_channel.dim

            topography = reader.topography(physical_sizes=physical_sizes)
            topographies = [topography]
            if hasattr(topography, 'to_uniform'):
                topographies += [topography.to_uniform(100, 0)]
            for t in topographies:
                s = pickle.dumps(t)
                pickled_t = pickle.loads(s)

                #
                # Compare some attributes after unpickling
                #
                # sometimes the result is a list of topographies
                multiple = isinstance(t, list)
                if not multiple:
                    t = [t]
                    pickled_t = [pickled_t]

                for x, y in zip(t, pickled_t):
                    for attr in ['dim', 'physical_sizes', 'is_periodic']:
                        assert getattr(x, attr) == getattr(y, attr)
                    if x.physical_sizes is not None:
                        assert_array_equal(x.positions(), y.positions())
                        assert_array_equal(x.heights(), y.heights())

    def test_periodic_flag(self):
        file_list = text_example_file_list + binary_example_file_list
        for fn in file_list:
            reader = open_topography(fn)
            physical_sizes = None
            if reader.default_channel.dim != 1:
                physical_sizes = reader.default_channel.physical_sizes \
                    if reader.default_channel.physical_sizes is not None \
                    else [1., ] * reader.default_channel.dim
            t = reader.topography(physical_sizes=physical_sizes, periodic=True)
            assert t.is_periodic, fn

            t = reader.topography(physical_sizes=physical_sizes,
                                  periodic=False)
            assert not t.is_periodic, fn

    def test_reader_arguments(self):
        """Check whether all readers have channel, physical_sizes and
        height_scale_factor arguments. Also check whether we can execute
        `topography` multiple times for all readers"""
        physical_sizes0 = (1.2, 1.3)
        for fn in text_example_file_list + binary_example_file_list:
            # Test open -> topography
            r = open_topography(fn)
            physical_sizes = None if r.channels[0].dim == 1 \
                else physical_sizes0
            t = r.topography(channel_index=0, physical_sizes=physical_sizes,
                             height_scale_factor=None)
            if physical_sizes is not None:
                self.assertEqual(t.physical_sizes, physical_sizes)
            # Second call to topography
            t2 = r.topography(channel_index=0, physical_sizes=physical_sizes,
                              height_scale_factor=None)
            if physical_sizes is not None:
                self.assertEqual(t2.physical_sizes, physical_sizes)
            assert_array_equal(t.heights(), t2.heights())
            # Test read_topography
            t = read_topography(fn, channel_index=0,
                                physical_sizes=physical_sizes,
                                height_scale_factor=None)
            if physical_sizes is not None:
                self.assertEqual(t.physical_sizes, physical_sizes)

    def test_readers_with_binary_file_object(self):
        """Check whether all readers have channel, physical_sizes and
        height_scale_factor arguments. Also check whether we can execute
        `topography` multiple times for all readers"""
        physical_sizes0 = (1.2, 1.3)
        for fn in text_example_file_list + binary_example_file_list:
            # Test open -> topography
            r = open_topography(open(fn, mode='rb'))
            physical_sizes = None if r.channels[0].dim == 1 \
                else physical_sizes0
            t = r.topography(channel_index=0, physical_sizes=physical_sizes,
                             height_scale_factor=None)
            if physical_sizes is not None:
                self.assertEqual(t.physical_sizes, physical_sizes)
            # Second call to topography
            t2 = r.topography(channel_index=0, physical_sizes=physical_sizes,
                              height_scale_factor=None)
            if physical_sizes is not None:
                self.assertEqual(t2.physical_sizes, physical_sizes)
            assert_array_equal(t.heights(), t2.heights(), err_msg=fn)

    def test_reader_topography_same(self):
        """
        Tests that properties like physical sizes, units and nb_grid_pts are
        the  same in the ChannelInfo and the loaded topography
        """

        for fn in text_example_file_list + binary_example_file_list:
            reader = open_topography(fn)

            for channel in reader.channels:
                topography = channel.topography(
                    physical_sizes=(1, 1) if channel.physical_sizes is None
                    else None)
                assert channel.nb_grid_pts == topography.nb_grid_pts
                if "unit" in channel.info.keys() or \
                        "unit" in topography.info.keys():
                    assert channel.info["unit"] == topography.info["unit"]

                if channel.physical_sizes is not None:
                    assert channel.physical_sizes == topography.physical_sizes

    def test_nb_grid_pts_and_physical_sizes_are_tuples_or_none(self):
        file_list = self.text_example_file_list + self.binary_example_file_list

        for fn in file_list:
            r = open_topography(fn)
            self.assertTrue(isinstance(r.default_channel.nb_grid_pts, tuple),
                            msg=f'{fn} - {r.__class__}: {r.default_channel.nb_grid_pts}')
            if r.default_channel.physical_sizes is not None:
                self.assertTrue(isinstance(r.default_channel.physical_sizes, tuple),
                                msg=f'{fn} - {r.__class__}: {r.default_channel.physical_sizes}')
                # If it is a tuple, it cannot contains None's
                self.assertTrue(np.all([p is not None for p in r.default_channel.physical_sizes]),
                                msg=f'{fn} - {r.__class__}: {r.default_channel.physical_sizes}')


@pytest.mark.parametrize('fn', text_example_file_list + binary_example_file_list)
def test_to_netcdf(fn):
    """Test that files can be stored as NetCDF and that reading then gives
    an identical topography object"""
    t = read_topography(fn)
    with tempfile.TemporaryDirectory() as d:
        tmpfn = f'{d}/netcdf_representation.nc'
        t.to_netcdf(tmpfn)
        t2 = read_topography(tmpfn)
        assert t == t2


class UnknownFileFormatGivenTest(unittest.TestCase):

    def test_read(self):
        with self.assertRaises(SurfaceTopography.IO.UnknownFileFormatGiven):
            SurfaceTopography.IO.open_topography(
                os.path.join(DATADIR, "surface.2048x2048.h5"),
                format='Nonexistentfileformat')

    def test_detect_format(self):
        with self.assertRaises(SurfaceTopography.IO.UnknownFileFormatGiven):
            SurfaceTopography.IO.open_topography(
                os.path.join(DATADIR, "surface.2048x2048.h5"),
                format='Nonexistentfileformat')


def test_file_format_mismatch():
    with pytest.raises(SurfaceTopography.IO.FileFormatMismatch):
        SurfaceTopography.IO.open_topography(
            os.path.join(DATADIR, 'surface.2048x2048.h5'), format="npy")


class LineScanInFileWithMinimalSpacesTest(unittest.TestCase):
    def test_detect_format_then_read(self):
        self.assertEqual(detect_format(
            os.path.join(DATADIR, 'line_scan_1_minimal_spaces.asc')), 'xyz')

    def test_read(self):
        surface = read_xyz(
            os.path.join(DATADIR, 'line_scan_1_minimal_spaces.asc'))

        self.assertFalse(surface.is_uniform)
        self.assertEqual(surface.dim, 1)

        x, y = surface.positions_and_heights()
        self.assertGreater(len(x), 0)
        self.assertEqual(len(x), len(y))


@pytest.mark.parametrize("reader", readers)
def test_readers_have_name(reader):
    reader.name()


def test_di_date():
    t = read_topography(os.path.join(DATADIR, 'di1.di'))
    assert t.info['acquisition_time'] == str(datetime.datetime(2016, 1, 12, 9, 57, 48))


# yes, the German version still has "Value units"
@pytest.mark.parametrize("lang_filename_infix", ["english", "german"])
def test_gwyddion_txt_import(lang_filename_infix):
    fname = os.path.join(
        DATADIR,
        'gwyddion-export-{}.txt'.format(lang_filename_infix))

    #
    # test channel infos
    #
    reader = open_topography(fname)

    assert len(reader.channels) == 1
    channel = reader.default_channel

    assert channel.name == "My Channel Name"
    assert channel.info['unit'] == 'm'
    assert pytest.approx(
        channel.physical_sizes[0]) == 12.34 * 1e-6  # was given as µm
    assert pytest.approx(
        channel.physical_sizes[1]) == 5678.9 * 1e-9  # was given as nm

    #
    # test metadata of topography
    #
    topo = reader.topography()
    assert topo.info['unit'] == 'm'
    assert pytest.approx(
        topo.physical_sizes[0]) == 12.34 * 1e-6  # was given as µm
    assert pytest.approx(
        topo.physical_sizes[1]) == 5678.9 * 1e-9  # was given as nm

    #
    # test scaling and order of data
    #
    # The order of the lines in the text files mimic the lines as they
    # are shown in the gwyddion plot.
    #
    # In gwyddion's text export:
    # - first index corresponds to y dimension (rows), second index (columns)
    #   to x dimension
    # - y coordinates grow from top row to bottom row
    # - x coordinates grow from left column to column of array
    #
    # PyCo's heights() has a different order:
    # - first index corresponds to x dimension, second index to y dimension
    # - plot from the heights correspond to same image in gwyddion if plotted
    #   with "pcolormesh(t.heights.T)", but with origin in lower left, i.e. the
    #   image looks flipped vertically when compared to gwyddion
    #
    # => heights() must be same array as in file, but transposed
    #
    heights_in_file = [[1, 1.5, 3],
                       [-2, -3, -6],
                       [0, 0, 0],
                       [9, 9, 9]]

    expected_heights = np.array(heights_in_file).T

    np.testing.assert_allclose(topo.heights(), expected_heights)


def test_detect_dormat():
    assert detect_format(os.path.join(DATADIR, 'di1.di')) == 'di'
    assert detect_format(os.path.join(DATADIR, 'di2.di')) == 'di'
    assert detect_format(os.path.join(DATADIR, 'example.ibw')) == 'ibw'
    assert detect_format(os.path.join(DATADIR, 'example.opd')) == 'opd'
    assert detect_format(os.path.join(DATADIR, 'example.x3p')) == 'x3p'
    assert detect_format(os.path.join(DATADIR, 'example1.mat')) == 'mat'
    assert detect_format(os.path.join(DATADIR, 'example.asc')) == 'xyz'
    assert detect_format(os.path.join(DATADIR, 'line_scan_1_minimal_spaces.asc')) == 'xyz'
    assert detect_format(os.path.join(DATADIR, 'example-2d.npy')) == 'npy'
    assert detect_format(os.path.join(DATADIR, 'surface.2048x2048.h5')) == 'h5'
    assert detect_format(os.path.join(DATADIR, 'example.zon')) == 'zon'


def test_to_matrix():
    info = dict(unit='nm')
    y = np.arange(10).reshape((1, -1))
    x = np.arange(5).reshape((-1, 1))
    arr = -2 * y + 0 * x
    t = Topography(arr, (5, 10), info=info)
    # Check that we can export downstream the pipeline
    with tempfile.TemporaryDirectory() as d:
        t.to_matrix(f"{d}/topo.txt")
        t.detrend('center').to_matrix(f'{d}/topo.txt')
        t2 = read_matrix(f'{d}/topo.txt')
        np.testing.assert_allclose(t.detrend('center').heights(), t2.heights())<|MERGE_RESOLUTION|>--- conflicted
+++ resolved
@@ -140,48 +140,6 @@
 
 class IOTest(unittest.TestCase):
     def setUp(self):
-<<<<<<< HEAD
-=======
-        binary_examples = [
-            'di1.di',
-            'di2.di',
-            'di3.di',
-            'di4.di',
-            'example.ibw',
-            'spot_1-1000nm.ibw',
-            # 'surface.2048x2048.h5',
-            '10x10-one_channel_without_name.ibw',
-            'example1.mat',
-            'example.opd',
-            'example.x3p',
-            'example2.x3p',
-            'opdx1.OPDx',
-            'opdx2.OPDx',
-            'mi1.mi',
-            'N46E013.hgt',
-            'example-2d.npy',
-            'example.zon',
-        ]
-
-        text_examples = [
-            'example.asc',
-            'example1.txt',
-            'example2.txt',
-            'example3.txt',
-            'example4.txt',
-            'example5.txt',
-            'example6.txt',
-            'example7.txt',
-            'example8.txt',
-            # example8: from the reader's docstring, with extra newline at end
-            'line_scan_1_minimal_spaces.asc',
-            'opdx1.txt',
-            'opdx2.txt',
-        ]
-
-        self.binary_example_file_list = self._convert_filelist(binary_examples)
-        self.text_example_file_list = self._convert_filelist(text_examples)
->>>>>>> 37c70a40
         self.text_example_memory_list = [
             """
             0 0
