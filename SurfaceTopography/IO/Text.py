--- conflicted
+++ resolved
@@ -26,18 +26,13 @@
 
 import numpy as np
 
-<<<<<<< HEAD
-=======
 from .common import CHANNEL_NAME_INFO_KEY, height_units, mangle_length_unit_utf8, text
 from .FromFile import make_wrapped_reader
 from .Reader import MetadataAlreadyFixedByFile
->>>>>>> 7c816b40
 from ..HeightContainer import UniformTopographyInterface
 from ..NonuniformLineScan import NonuniformLineScan
 from ..UniformLineScanAndTopography import Topography, UniformLineScan
 from ..UnitConversion import height_units, mangle_length_unit_utf8
-from .common import CHANNEL_NAME_INFO_KEY, text
-from .FromFile import make_wrapped_reader
 
 ###
 
@@ -245,6 +240,7 @@
                 zfac = height_units[zunit] / height_units[unit]
             else:
                 zfac *= height_units[zunit] / height_units[unit]
+        info['unit'] = unit
 
     # handle channel name
     # we use the info dict here to transfer the channel name
@@ -261,13 +257,7 @@
             physical_sizes = physical_sizes[0]
         surface = UniformLineScan(data[0, :], physical_sizes, unit=unit, info=info, periodic=periodic)
     else:
-<<<<<<< HEAD
         surface = Topography(data, physical_sizes, unit=unit, info=info, periodic=periodic)
-=======
-        surface = Topography(data, physical_sizes, info=info,
-                             periodic=periodic)
-
->>>>>>> 7c816b40
     if height_scale_factor is not None:
         zfac = height_scale_factor
     if zfac is not None and zfac != 1:
@@ -334,13 +324,9 @@
         if np.max(np.abs(np.diff(x) - d_uniform)) < tol:
             if physical_sizes is None:
                 physical_sizes = d_uniform * len(x)
-<<<<<<< HEAD
-            t = UniformLineScan(z, physical_sizes, unit=unit, info=info, periodic=periodic)
-=======
             else:
                 raise MetadataAlreadyFixedByFile('physical_sizes')
-            t = UniformLineScan(z, physical_sizes, info=info, periodic=periodic)
->>>>>>> 7c816b40
+            t = UniformLineScan(z, physical_sizes, unit=unit, info=info, periodic=periodic)
         else:
             if periodic:
                 raise ValueError('XYZ reader found nonuniform data, and the user specified that it is periodic. '
@@ -384,13 +370,9 @@
 
         if physical_sizes is None:
             physical_sizes = (dx * nx, dy * ny)
-<<<<<<< HEAD
-        t = Topography(data, physical_sizes, unit=unit, info=info, periodic=periodic)
-=======
         else:
             raise MetadataAlreadyFixedByFile('physical_sizes')
-        t = Topography(data, physical_sizes, info=info, periodic=periodic)
->>>>>>> 7c816b40
+        t = Topography(data, physical_sizes, unit=unit, info=info, periodic=periodic)
     else:
         raise Exception(
             'Expected two or three columns for topography that is a list of '
