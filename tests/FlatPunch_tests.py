--- conflicted
+++ resolved
@@ -37,11 +37,7 @@
     import numpy as np
     from PyCo.ContactMechanics import HardWall
     from PyCo.SolidMechanics import FreeFFTElasticHalfSpace
-<<<<<<< HEAD
-    from PyCo.Topography import UniformNumpyTopography
-=======
     from PyCo.Topography import Topography
->>>>>>> e160b92d
     from PyCo.System import make_system
 except ImportError as err:
     import sys
@@ -73,8 +69,6 @@
                         (sx, sy)
                         )
                     system = make_system(substrate, interaction, surface)
-<<<<<<< HEAD
-=======
                     try:
                         result = system.minimize_proxy(offset=disp0,
                                                        external_force=normal_force,
@@ -84,7 +78,6 @@
                         if False:
                             import matplotlib.pyplot as plt
                             fig,ax = plt.subplots()
->>>>>>> e160b92d
 
                             #ax.pcolormesh(substrate.force / surface.area_per_pt,rasterized=True)
                             ax.pcolormesh(surface.heights(), rasterized=True)
