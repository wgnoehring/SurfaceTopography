--- conflicted
+++ resolved
@@ -29,14 +29,9 @@
 import numpy as np
 
 from ..UniformLineScanAndTopography import Topography
-<<<<<<< HEAD
 from ..UnitConversion import get_unit_conversion_factor, mangle_length_unit_utf8
 from .common import OpenFromAny
-from .Reader import ReaderBase, ChannelInfo
-=======
-from .common import OpenFromAny, get_unit_conversion_factor, mangle_length_unit_utf8
 from .Reader import ReaderBase, ChannelInfo, MetadataAlreadyFixedByFile
->>>>>>> 7c816b40
 
 MAGIC = "VCA DATA\x01\x00\x00\x55"
 MAGIC_SIZE = 12
@@ -172,11 +167,8 @@
                                       nb_grid_pts=(metadata['ImageWidth'],
                                                    metadata['ImageHeight']),
                                       physical_sizes=(size_x, size_y),
-<<<<<<< HEAD
                                       unit=unit,
-=======
                                       height_scale_factor=1,  # means that this factor is fixed by file contents
->>>>>>> 7c816b40
                                       info=metadata)
 
                 self._channels.append(ch_info)
@@ -230,16 +222,10 @@
         info = info.copy()
         info.update(channel_info.info)
 
-<<<<<<< HEAD
-        return Topography(heights=data, physical_sizes=physical_sizes,
-                          unit=common_unit, info=info, periodic=periodic)
-=======
         topography = Topography(heights=data, physical_sizes=physical_sizes,
-                                info=info, periodic=periodic)
-        if height_scale_factor is not None:
+                                unit=common_unit, info=info, periodic=periodic)if height_scale_factor is not None:
             raise MetadataAlreadyFixedByFile('height_scale_factor')
         return topography
->>>>>>> 7c816b40
 
     @property
     def channels(self):
